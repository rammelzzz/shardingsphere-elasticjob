--- conflicted
+++ resolved
@@ -29,11 +29,7 @@
     var replacement = "...";
     if(null != value && value.length > maxLength) {
         var valueDetail = value.substring(0 , maxLength - replacement.length) + replacement;
-<<<<<<< HEAD
-        value = value.replace(/\n/g,"<br/>").replace(/\'/g, "\\'").replace(/\r/g,"<br/>");
-=======
         value = value.replace(/\r\n/g,"<br/>").replace(/\n/g,"<br/>").replace(/\'/g, "\\'");
->>>>>>> 9cc659f8
         var remarkHtml;
         if ("TASK_FAILED" === row.state || "TASK_ERROR" === row.state) {
             remarkHtml = '<a href="javascript: void(0);" style="color:#FF0000;" onClick="showHistoryMessage(\'' + value + '\')">' + valueDetail + '</a>';
